# This Dockerfile has four stages:
#
# base-image
#   Updates the base Python image with security patches and common system
#   packages. This image becomes the base of all other images.
# dependencies-image
#   Installs third-party dependencies (requirements/main.txt) into a virtual
#   environment. This virtual environment is ideal for copying across build
#   stages.
# install-image
#   Installs the app into the virtual environment.
# runtime-image
#   - Copies the virtual environment into place.
#   - Runs a non-root user.
#   - Sets up the entrypoint and port.

<<<<<<< HEAD
FROM python:3.12.2-slim-bullseye as base-image
=======
FROM python:3.12.6-slim-bookworm AS base-image
>>>>>>> d14a7548

# Update system packages
COPY scripts/install-base-packages.sh .
RUN ./install-base-packages.sh && rm ./install-base-packages.sh

FROM base-image AS dependencies-image

# Install system packages only needed for building dependencies.
COPY scripts/install-dependency-packages.sh .
RUN ./install-dependency-packages.sh

# Create a Python virtual environment
ENV VIRTUAL_ENV=/opt/venv
RUN python -m venv $VIRTUAL_ENV
# Make sure we use the virtualenv
ENV PATH="$VIRTUAL_ENV/bin:$PATH"
# Put the latest pip and setuptools in the virtualenv
RUN pip install --upgrade --no-cache-dir pip setuptools wheel

# Install the app's Python runtime dependencies
COPY requirements/main.txt ./requirements.txt
RUN pip install --quiet --no-cache-dir -r requirements.txt

FROM dependencies-image AS install-image

# Use the virtualenv
ENV PATH="/opt/venv/bin:$PATH"

COPY . /workdir
WORKDIR /workdir
RUN pip install --no-cache-dir .

FROM base-image AS runtime-image

# Create a non-root user
RUN useradd --create-home appuser

# Copy the virtualenv
COPY --from=install-image /opt/venv /opt/venv

# Make sure we use the virtualenv
ENV PATH="/opt/venv/bin:$PATH"

# Switch to the non-root user.
USER appuser

# Expose the port.
EXPOSE 8080

# Run the application.
CMD ["uvicorn", "noteburst.main:app", "--host", "0.0.0.0", "--port", "8080"]<|MERGE_RESOLUTION|>--- conflicted
+++ resolved
@@ -14,11 +14,8 @@
 #   - Runs a non-root user.
 #   - Sets up the entrypoint and port.
 
-<<<<<<< HEAD
-FROM python:3.12.2-slim-bullseye as base-image
-=======
+
 FROM python:3.12.6-slim-bookworm AS base-image
->>>>>>> d14a7548
 
 # Update system packages
 COPY scripts/install-base-packages.sh .
